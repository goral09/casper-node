--- conflicted
+++ resolved
@@ -135,19 +135,9 @@
         let key = key::get(matches);
         let path = path::get(matches);
 
-<<<<<<< HEAD
         let response = RpcCall::new(rpc_id, verbose)
-            .get_item(node_address, global_state_hash, key, path)
+            .get_item(node_address, state_root_hash, key, path)
             .unwrap_or_else(|error| panic!("response error: {}", error));
-=======
-        let params = GetItemParams {
-            state_root_hash,
-            key,
-            path,
-        };
-
-        let response = Self::request_with_map_params(verbose, &node_address, rpc_id, params);
->>>>>>> 52af64d2
         println!(
             "{}",
             serde_json::to_string_pretty(&response).expect("should encode to JSON")
