--- conflicted
+++ resolved
@@ -9,11 +9,7 @@
 use crate::{
     auction::{internal, MintProvider, RuntimeProvider, StorageProvider, SystemProvider},
     system_contract_errors::auction::{Error, Result},
-<<<<<<< HEAD
     Key, PublicKey, URef, U512,
-=======
-    Key, PublicKey, U512,
->>>>>>> 63ecf3c2
 };
 
 /// Iterates over unbonding entries and checks if a locked amount can be paid already if
@@ -75,7 +71,6 @@
     Ok(())
 }
 
-<<<<<<< HEAD
 /// Creates a new purse in bid_purses corresponding to a validator's key, or tops off an
 /// existing one.
 ///
@@ -165,7 +160,8 @@
     // Remaining motes in the validator's bid purse
     let remaining_bond = provider.get_balance(bid_purse)?.unwrap_or_default();
     Ok((unbond_purse, remaining_bond))
-=======
+}
+
 /// Update delegators entry. Initialize if it doesn't exist.
 pub fn update_delegators<P>(
     provider: &mut P,
@@ -230,5 +226,4 @@
         .or_insert_with(|| amount);
     internal::set_validator_reward_map(provider, validator_reward_map)?;
     Ok(())
->>>>>>> 63ecf3c2
 }